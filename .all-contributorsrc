--- conflicted
+++ resolved
@@ -25,17 +25,18 @@
       ]
     },
     {
-<<<<<<< HEAD
       "login": "salamaashoush",
       "name": "Salama Ashoush",
       "avatar_url": "https://avatars.githubusercontent.com/u/13505298?v=4",
       "profile": "http://salamaashoush.com",
-=======
+      "contributions": [
+         "plugin"
+       ]
+     },
       "login": "daniel-werner",
       "name": "Daniel Werner",
       "avatar_url": "https://avatars.githubusercontent.com/u/38726367?v=4",
       "profile": "https://www.danielwerner.dev/",
->>>>>>> 9e6133b9
       "contributions": [
         "plugin"
       ]
