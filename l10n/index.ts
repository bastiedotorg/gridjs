--- conflicted
+++ resolved
@@ -8,14 +8,10 @@
 import idID from './id_ID';
 import jaJP from './ja_JP';
 import cnCN from './cn_CN';
-<<<<<<< HEAD
-import faIR from './fa_IR';
-
-export { esES, frFR, itIT, ptPT, trTR, koKR, ruRU, idID, jaJP, cnCN, faIR };
-=======
 import arSA from './ar_SA';
 import deDE from './de_DE';
 import ptBR from './pt_BR';
+import faIR from './fa_IR';
 
 export {
   esES,
@@ -31,5 +27,5 @@
   arSA,
   deDE,
   ptBR,
-};
->>>>>>> cf30318f
+  faIR,
+};