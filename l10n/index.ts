import esES from './es_ES';
import frFR from './fr_FR';
import itIT from './it_IT';
import ptPT from './pt_PT';
import trTR from './tr_TR';
import koKR from './ko_KR';
import ruRU from './ru_RU';
import idID from './id_ID';
import jaJP from './ja_JP';
import cnCN from './cn_CN';
<<<<<<< HEAD
import ptBR from './pt_BR';

export { esES, frFR, itIT, ptPT, trTR, koKR, ruRU, idID, jaJP, cnCN, ptBR };
=======
import arSA from './ar_SA';
import deDE from './de_DE';

export {
  esES,
  frFR,
  itIT,
  ptPT,
  trTR,
  koKR,
  ruRU,
  idID,
  jaJP,
  cnCN,
  arSA,
  deDE,
};
>>>>>>> 01a370f2
<|MERGE_RESOLUTION|>--- conflicted
+++ resolved
@@ -8,13 +8,9 @@
 import idID from './id_ID';
 import jaJP from './ja_JP';
 import cnCN from './cn_CN';
-<<<<<<< HEAD
-import ptBR from './pt_BR';
-
-export { esES, frFR, itIT, ptPT, trTR, koKR, ruRU, idID, jaJP, cnCN, ptBR };
-=======
 import arSA from './ar_SA';
 import deDE from './de_DE';
+import ptBR from './pt_BR';
 
 export {
   esES,
@@ -29,5 +25,5 @@
   cnCN,
   arSA,
   deDE,
-};
->>>>>>> 01a370f2
+  ptBR,
+};